A collection of simple Bash scripts.

## Getting Started

1. [Hello.sh](scripts/hello-world.sh): get a simple output
1. [Process.sh](scripts/process.sh): execute more than one command in a script
1. [Interactive.sh](scripts/interactive.sh): a simple but very much interactive script
1. [Special-Pattern.sh](scripts/special-pattern.sh): draw a diamond pattern with dots(.)
1. [While-Read.sh](scripts/while-read.sh): read lines from a file using while loop
1. [Read-Menu.sh](scripts/read-menu.sh): display a menu for system information
1. [While-Menu.sh](scripts/while-menu.sh): a repeated menu for system information
1. [Affect.sh](scripts/affect.sh): print a spinner loader
1. [Colorfull.sh](scripts/color.sh): provide you with the output of several colours
1. [Convertlowercase.sh](scripts/convertlowercase.sh): convert data either from the file or standard input to lowercase
1. [up.sh](scripts/up.sh): move up a directory in shell script
1. [List-dir.sh](scripts/list-dir.sh): list files in a directory
1. [Randomfile.sh](scripts/randomfile.sh): create unique file/folder automatically with date and time stamp
1. [Random-emoji.sh](scripts/random-emoji.sh): print ramdom emojis
1. [pomodoro.sh](scripts/pomodoro.sh): a simple pomodoro app written in bash

## Programming

1. [VersionCompare.sh](scripts/versioncompare.sh): compare two version number

## Utility

1. [Encrypt.sh](scripts/encrypt.sh): encrypt a file/folder with password
1. [Archive-and-encrypt.sh](scripts/archive-and-encrypt.sh): archive a path into a file and encrypt the file
1. [weather.sh](scripts/weather.sh): check the weather in a specified location or using the geolocation of the ip address by default.

## System Administration

1. [DirectorySize.sh](scripts/directorysize.sh): output a specified directory's size
1. [Test-File.sh](scripts/test-file.sh): evaluate the status of a file/directory
1. [Server-Health.sh](scripts/server-health.sh): report server related information
1. [CPU.sh](scripts/cpu.sh): report if CPU usage exceeds the threshold
1. [Disk-Space.sh](scripts/disk-space.sh): check if the disk space crosses the limit
1. [CollectNetworkInfo.sh](scripts/collectnetworkinfo.sh): gather information related to server
1. [RemoteBackup.sh](scripts/remotebackup.sh): backup a local file into a remote server
<<<<<<< HEAD
1. [HardwareInfo.sh](scripts/hardware_machine.sh): show hardware information for systems Linux 
=======
>>>>>>> 667d5546

## Math

1. [Addition.sh](scripts/addition.sh): perform addition of two numbers
1. [Substraction.sh](scripts/substraction.sh): perform substraction of two numbers
1. [Multiplication.sh](scripts/multiplication.sh): perform multiplication of two numbers
1. [Division.sh](scripts/division.sh): perform division of two numbers
1. [Simplecacl.sh](scripts/simplecalc.sh): a simple calculator
1. [Table.sh](scripts/table.sh): print table of any number
1. [EvenOdd.sh](scripts/evenodd.sh): check if a number input from standard input is odd or even
1. [Factorial.sh](scripts/factorial.sh): generate the factorial of a number
1. [Armstrong.sh](scripts/armstrong.sh): check if a provided number is Armstrong or not
1. [Prime.sh](scripts/prime.sh): check if a number is prime or not
1. [Fibonacci.sh](scripts/fibonacci.sh): test if a number being entered is a Fibonacci or not
1. [Decimal2Binary.sh](scripts/decimal2binary.sh): convert Decimal Number to Binary
1. [Binary2Decimal.sh](scripts/binary2decimal.sh): convert Binary Number back to decimal
1. [Decimal2Hex.sh](scripts/dec2hex.sh): convert Decimal Number to Hex
1. [Hex2Decimal](scripts/hextodec.sh): convert Hex number back to Decimal

## License

MIT<|MERGE_RESOLUTION|>--- conflicted
+++ resolved
@@ -37,10 +37,7 @@
 1. [Disk-Space.sh](scripts/disk-space.sh): check if the disk space crosses the limit
 1. [CollectNetworkInfo.sh](scripts/collectnetworkinfo.sh): gather information related to server
 1. [RemoteBackup.sh](scripts/remotebackup.sh): backup a local file into a remote server
-<<<<<<< HEAD
 1. [HardwareInfo.sh](scripts/hardware_machine.sh): show hardware information for systems Linux 
-=======
->>>>>>> 667d5546
 
 ## Math
 
