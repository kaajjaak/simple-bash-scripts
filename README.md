--- conflicted
+++ resolved
@@ -14,11 +14,8 @@
 1. [Encrypt.sh](scripts/Encrypt.sh): encrypt a file/folder with password
 1. [up.sh](scripts/up.sh): move up a directory in shell script
 1. [Randomfile.sh](scripts/Randomfile.sh): create unique file/folder automatically with date and time stamp
-<<<<<<< HEAD
+1. [weather.sh] (scripts/weather.sh): check the weather in a specified location or using the geolocation of the ip address by default.
 1. [pomodoro.sh](scripts/pomodoro.sh): a simple pomodoro app written in bash
-=======
-1. [weather.sh] (scripts/weather.sh): check the weather in a specified location or using the geolocation of the ip address by default.
->>>>>>> a9365562
 
 ## Programming
 
